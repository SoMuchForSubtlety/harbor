--- conflicted
+++ resolved
@@ -26,17 +26,7 @@
 // Register is used for user to register, the password is encrypted before the record is inserted into database.
 func Register(user models.User) (int64, error) {
 
-<<<<<<< HEAD
-	o := orm.NewOrm()
-=======
-	err := validate(user)
-	if err != nil {
-		return 0, err
-	}
-
 	o := GetOrmer()
->>>>>>> db908edf
-
 	p, err := o.Raw("insert into user (username, password, realname, email, comment, salt, sysadmin_flag, creation_time, update_time) values (?, ?, ?, ?, ?, ?, ?, ?, ?)").Prepare()
 	if err != nil {
 		return 0, err
