--- conflicted
+++ resolved
@@ -37,9 +37,6 @@
 // NewRegistry returns an instance of registry
 func NewRegistry(endpoint string, client *http.Client) (*Registry, error) {
 	endpoint = strings.TrimRight(endpoint, "/")
-<<<<<<< HEAD
-
-=======
 
 	u, err := url.Parse(endpoint)
 	if err != nil {
@@ -61,17 +58,11 @@
 func NewRegistryWithUsername(endpoint, username string) (*Registry, error) {
 	endpoint = strings.TrimRight(endpoint, "/")
 
->>>>>>> ccaad637
 	u, err := url.Parse(endpoint)
 	if err != nil {
 		return nil, err
 	}
 
-<<<<<<< HEAD
-	registry := &Registry{
-		Endpoint: u,
-		client:   client,
-=======
 	client, err := newClient(endpoint, username, nil, "registry", "catalog", "*")
 	if err != nil {
 		return nil, err
@@ -83,68 +74,6 @@
 	}
 
 	log.Debugf("initialized a registry client with username: %s %s", endpoint, username)
-
-	return registry, nil
-}
-
-// Catalog ...
-func (r *Registry) Catalog() ([]string, error) {
-	repos := []string{}
-
-	req, err := http.NewRequest("GET", buildCatalogURL(r.Endpoint.String()), nil)
-	if err != nil {
-		return repos, err
-	}
-
-	resp, err := r.client.Do(req)
-	if err != nil {
-		return repos, err
-	}
-
-	defer resp.Body.Close()
-
-	b, err := ioutil.ReadAll(resp.Body)
-	if err != nil {
-		return repos, err
->>>>>>> ccaad637
-	}
-
-	log.Debugf("initialized a registry client: %s", endpoint)
-
-	return registry, nil
-}
-
-<<<<<<< HEAD
-// NewRegistryWithUsername returns a Registry instance which will authorize the request
-// according to the privileges of user
-func NewRegistryWithUsername(endpoint, username string) (*Registry, error) {
-	endpoint = strings.TrimRight(endpoint, "/")
-
-	u, err := url.Parse(endpoint)
-	if err != nil {
-		return nil, err
-	}
-
-	resp, err := http.Get(buildPingURL(endpoint))
-	if err != nil {
-		return nil, err
-	}
-
-	var handlers []auth.Handler
-	handler := auth.NewUsernameTokenHandler(username, "registry", "catalog", "*")
-	handlers = append(handlers, handler)
-
-	challenges := auth.ParseChallengeFromResponse(resp)
-	authorizer := auth.NewRequestAuthorizer(handlers, challenges)
-
-	transport := NewTransport(http.DefaultTransport, []RequestModifier{authorizer})
-
-	registry := &Registry{
-		Endpoint: u,
-		client: &http.Client{
-			Transport: transport,
-		},
-	}
 
 	return registry, nil
 }
@@ -192,9 +121,6 @@
 
 func buildCatalogURL(endpoint string) string {
 	return fmt.Sprintf("%s/v2/_catalog", endpoint)
-=======
-func buildCatalogURL(endpoint string) string {
-	return fmt.Sprintf("%s/v2/_catalog", endpoint)
 }
 
 func newClient(endpoint, username string, credential auth.Credential,
@@ -223,5 +149,4 @@
 	return &http.Client{
 		Transport: transport,
 	}, nil
->>>>>>> ccaad637
 }